<<<<<<< HEAD
from enum import Enum
=======
import copy
>>>>>>> f69553fd
import dataclasses
import inspect
import sys
import types
from functools import cached_property
from typing import (
    Callable,
<<<<<<< HEAD
    ForwardRef,
=======
>>>>>>> f69553fd
    List,
    Literal,
    Optional,
    Sequence,
    Type,
    TypeVar,
    Union,
    cast,
)

import strawberry
from django.core.exceptions import FieldDoesNotExist
from django.db.models.base import Model
from django.db.models.fields.reverse_related import ManyToManyRel, ManyToOneRel
from strawberry import UNSET, relay
from strawberry.annotation import StrawberryAnnotation
from strawberry.exceptions import MissingFieldAnnotationError
from strawberry.field import StrawberryField
from strawberry.private import is_private
from strawberry.type import get_object_definition
from strawberry.unset import UnsetType
from strawberry_django.fields.field import field as _field
from strawberry_django.fields.types import get_model_field, resolve_model_field_name
from strawberry_django.type import StrawberryDjangoType as _StraberryDjangoType
from strawberry_django.utils import get_annotations
from typing_extensions import dataclass_transform

from strawberry_django_plus.optimizer import OptimizerStore, PrefetchType
from strawberry_django_plus.utils.typing import TypeOrSequence, is_auto

from . import field
from .descriptors import ModelProperty
from .field import StrawberryDjangoField, connection, node
from .utils.resolvers import (
    resolve_model_id,
    resolve_model_id_attr,
    resolve_model_node,
    resolve_model_nodes,
)

try:
    from django.contrib.contenttypes.fields import GenericForeignKey, GenericRel

    GenericTypes = (GenericForeignKey, GenericRel)
except (ImportError, RuntimeError):  # pragma:nocover
    GenericTypes = ()



class JointType(Enum):

    AND = '_and'
    OR = '_or'
    NOT = '_not'

    @classmethod
    def choices(cls):
        return tuple((i, i.value) for i in cls)

    @classmethod
    def logical_expressions(cls):
        return {value: key for key, value in cls.choices()}


_LOGICAL_EXPRESSIONS = JointType.logical_expressions()


__all = [
    "StrawberryDjangoType",
    "type",
    "interface",
    "input",
    "partial",
]

_T = TypeVar("_T")
_O = TypeVar("_O", bound=type)
_M = TypeVar("_M", bound=Model)


def _process_type(
    cls: _O,
    model: Type[Model],
    *,
    field_cls: Type[StrawberryDjangoField] = StrawberryDjangoField,
    filters: Optional[type] = UNSET,
    order: Optional[type] = UNSET,
    pagination: Optional[bool] = UNSET,
    only: Optional[TypeOrSequence[str]] = None,
    select_related: Optional[TypeOrSequence[str]] = None,
    prefetch_related: Optional[TypeOrSequence[PrefetchType]] = None,
    disable_optimization: bool = False,
    partial: bool = False,
    is_filter: Union[Literal["lookups"], bool] = False,
    **kwargs,
) -> _O:
<<<<<<< HEAD
    original_annotations = cls.__dict__.get("__annotations__", {})

    is_filter = kwargs.pop("is_filter", False)
    if is_filter:
        cls.__annotations__ = {**cls.__annotations__, ** {
            JointType.AND.value: Optional[ForwardRef(cls.__name__)],
            JointType.OR.value: Optional[ForwardRef(cls.__name__)],
            JointType.NOT.value: Optional[ForwardRef(cls.__name__)],
        }}

=======
    is_input = kwargs.get("is_input", False)
>>>>>>> f69553fd
    django_type = StrawberryDjangoType(
        origin=cls,
        model=model,
        field_cls=field_cls,
<<<<<<< HEAD
        is_input=kwargs.get("is_input", False),
        is_partial=kwargs.pop("partial", False),
=======
        is_partial=partial,
        is_input=is_input,
>>>>>>> f69553fd
        is_filter=is_filter,
        filters=filters,
        order=order,
        pagination=pagination,
        disable_optimization=disable_optimization,
        store=OptimizerStore.with_hints(
            only=only,
            select_related=select_related,
            prefetch_related=prefetch_related,
        ),
    )

    auto_fields: set[str] = set()
    for field_name, field_annotation in get_annotations(cls).items():
        annotation = field_annotation.annotation
        if is_private(annotation):
            continue

        if is_auto(annotation):
            auto_fields.add(field_name)

        # FIXME: For input types it is imported to set the default value to UNSET
        # Is there a better way of doing this?
        if is_input:
            # First check if the field is defined in the class. If it is,
            # then we just need to set its default value to UNSET in case
            # it is MISSING
            if field_name in cls.__dict__:
                field = cls.__dict__[field_name]
                if isinstance(field, dataclasses.Field) and field.default is dataclasses.MISSING:
                    field.default = UNSET
                    if isinstance(field, StrawberryField):
                        field.default_value = UNSET

                continue

            if not hasattr(cls, field_name):
                base_field = getattr(cls, "__dataclass_fields__", {}).get(field_name)
                if base_field is not None and isinstance(base_field, StrawberryField):
                    new_field = copy.copy(base_field)
                    for attr in [
                        "_arguments",
                        "permission_classes",
                        "directives",
                        "extensions",
                    ]:
                        old_attr = getattr(base_field, attr)
                        if old_attr is not None:
                            setattr(new_field, attr, old_attr[:])
                else:
                    new_field = _field(default=UNSET)

                new_field.type_annotation = field_annotation
                new_field.default = UNSET
                if isinstance(base_field, StrawberryField):
                    new_field.default_value = UNSET
                setattr(cls, field_name, new_field)

    # Make sure model is also considered a "virtual subclass" of cls
    if "is_type_of" not in cls.__dict__:
        cls.is_type_of = lambda obj, info: isinstance(obj, (cls, model))  # type: ignore

    # Default querying methods for relay
    if issubclass(cls, relay.Node):
        for attr, func in [
            ("resolve_id", resolve_model_id),
            ("resolve_id_attr", resolve_model_id_attr),
            ("resolve_node", resolve_model_node),
            ("resolve_nodes", resolve_model_nodes),
        ]:
            existing_resolver = getattr(cls, attr, None)
            if (
                existing_resolver is None
                or existing_resolver.__func__ is getattr(relay.Node, attr).__func__
            ):
                setattr(cls, attr, types.MethodType(func, cls))

            # Adjust types that inherit from other types/interfaces that implement Node
            # to make sure they pass themselves as the node type
            meth = getattr(cls, attr)
            if isinstance(meth, types.MethodType) and meth.__self__ is not cls:
                setattr(cls, attr, types.MethodType(cast(classmethod, meth).__func__, cls))

    strawberry.type(cls, **kwargs)

    # update annotations and fields
    type_def = get_object_definition(cls, strict=True)
    new_fields: List[StrawberryField] = []
    for f in type_def.fields:
        django_name: Optional[str] = getattr(f, "django_name", None) or f.python_name or f.name
        description: Optional[str] = getattr(f, "description", None)
        type_annotation: Optional[StrawberryAnnotation] = getattr(
            f,
            "type_annotation",
            None,
        )

        if f.name in auto_fields:
            f_is_auto = True
            # Force the field to be auto again for it to be re-evaluated
            if type_annotation:
                type_annotation.annotation = strawberry.auto
        else:
            f_is_auto = type_annotation is not None and is_auto(
                type_annotation.annotation,
            )

        try:
            if django_name is None:
                raise FieldDoesNotExist  # noqa: TRY301
            model_attr = get_model_field(django_type.model, django_name)
        except FieldDoesNotExist as e:
            model_attr = getattr(django_type.model, django_name, None)
            is_relation = False

            if model_attr is not None and isinstance(model_attr, ModelProperty):
                if type_annotation is None or f_is_auto:
                    type_annotation = StrawberryAnnotation(
                        model_attr.type_annotation,
                        namespace=sys.modules[model_attr.func.__module__].__dict__,
                    )

                if description is None:
                    description = model_attr.description
            elif model_attr is not None and isinstance(model_attr, (property, cached_property)):
                func = model_attr.fget if isinstance(model_attr, property) else model_attr.func

                if type_annotation is None or f_is_auto:
                    if (return_type := func.__annotations__.get("return")) is None:
                        raise MissingFieldAnnotationError(django_name, type_def.origin) from e

                    type_annotation = StrawberryAnnotation(
                        return_type,
                        namespace=sys.modules[func.__module__].__dict__,
                    )

                if description is None and func.__doc__:
                    description = inspect.cleandoc(func.__doc__)
        else:
            is_relation = model_attr.is_relation
            if not django_name:
                django_name = resolve_model_field_name(
                    model_attr,
                    is_input=django_type.is_input,
                    is_filter=bool(django_type.is_filter),
                )

            if description is None:
                if isinstance(model_attr, GenericTypes):
                    f_description = None
                elif isinstance(model_attr, (ManyToOneRel, ManyToManyRel)):
                    f_description = model_attr.field.help_text
                else:
                    f_description = getattr(model_attr, "help_text", None)

                if f_description:
                    description = str(f_description)

        if isinstance(f, StrawberryDjangoField) and not f.origin_django_type:
            # If the field is a StrawberryDjangoField, just update its annotations/description/etc
            f.type_annotation = type_annotation
            f.description = description
        elif (
            not isinstance(f, StrawberryDjangoField)
            and getattr(f, "base_resolver", None) is not None
        ):
            # If this is not a StrawberryDjangoField, but has a base_resolver, no need
            # avoid forcing it to be a StrawberryDjangoField
            new_fields.append(f)
            continue
        else:
            store = getattr(f, "store", None)
            f = StrawberryDjangoField(  # noqa: PLW2901
                django_name=django_name,
                description=description,
                type_annotation=type_annotation,
                python_name=f.python_name,
                graphql_name=getattr(f, "graphql_name", None),
                origin=getattr(f, "origin", None),
                is_subscription=getattr(f, "is_subscription", False),
                base_resolver=getattr(f, "base_resolver", None),
                permission_classes=getattr(f, "permission_classes", ()),
                default=getattr(f, "default", dataclasses.MISSING),
                default_factory=getattr(f, "default_factory", dataclasses.MISSING),
                deprecation_reason=getattr(f, "deprecation_reason", None),
                directives=getattr(f, "directives", ()),
                filters=getattr(f, "filters", UNSET),
                order=getattr(f, "order", UNSET),
                only=store and store.only,
                select_related=store and store.select_related,
                prefetch_related=store and store.prefetch_related,
                disable_optimization=getattr(f, "disable_optimization", False),
                extensions=getattr(f, "extensions", ()),
            )

        f.django_name = django_name
        f.is_relation = is_relation
        f.origin_django_type = django_type  # type: ignore

        new_fields.append(f)
        if f.base_resolver and f.python_name:
            setattr(cls, f.python_name, f)

    type_def = get_object_definition(cls, strict=True)
    type_def._fields = new_fields
    cls._django_type = django_type  # type: ignore

    return cls


@dataclasses.dataclass
class StrawberryDjangoType(_StraberryDjangoType[_O, _M]):
    """Strawberry django type metadata."""

    is_filter: Union[Literal["lookups"], bool]
    order: Optional[Union[type, UnsetType]]
    filters: Optional[Union[type, UnsetType]]
    pagination: Optional[Union[bool, UnsetType]]
    disable_optimization: bool
    store: OptimizerStore


@dataclass_transform(
    order_default=True,
    field_specifiers=(
        StrawberryField,
        _field,
        node,
        connection,
        field.field,
        field.node,
        field.connection,
    ),
)
def type(  # noqa: A001
    model: Type[Model],
    *,
    name: Optional[str] = None,
    field_cls: Type[StrawberryDjangoField] = StrawberryDjangoField,
    is_input: bool = False,
    is_interface: bool = False,
    is_filter: Union[Literal["lookups"], bool] = False,
    description: Optional[str] = None,
    directives: Optional[Sequence[object]] = (),
    extend: bool = False,
    filters: Optional[type] = UNSET,
    pagination: Optional[bool] = UNSET,
    order: Optional[type] = UNSET,
    only: Optional[TypeOrSequence[str]] = None,
    select_related: Optional[TypeOrSequence[str]] = None,
    prefetch_related: Optional[TypeOrSequence[PrefetchType]] = None,
    disable_optimization: bool = False,
) -> Callable[[_T], _T]:
    """Annotates a class as a Django GraphQL type.

    Examples:
        It can be used like this:

        >>> @gql.django.type(SomeModel)
        ... class X:
        ...     some_field: gql.auto
        ...     otherfield: str = gql.django.field()

    """

    def wrapper(cls):
        return _process_type(
            cls,
            model,
            name=name,
            field_cls=field_cls,
            is_input=is_input,
            is_filter=is_filter,
            is_interface=is_interface,
            description=description,
            directives=directives,
            extend=extend,
            filters=filters,
            pagination=pagination,
            order=order,
            only=only,
            select_related=select_related,
            prefetch_related=prefetch_related,
            disable_optimization=disable_optimization,
        )

    return wrapper


@dataclass_transform(
    order_default=True,
    field_specifiers=(
        StrawberryField,
        _field,
        node,
        connection,
        field.field,
        field.node,
        field.connection,
    ),
)
def interface(
    model: Type[Model],
    *,
    name: Optional[str] = None,
    field_cls: Type[StrawberryDjangoField] = StrawberryDjangoField,
    description: Optional[str] = None,
    directives: Optional[Sequence[object]] = (),
) -> Callable[[_T], _T]:
    """Annotates a class as a Django GraphQL interface.

    Examples:
        It can be used like this:

        >>> @gql.django.interface(SomeModel)
        ... class X:
        ...     some_field: gql.auto
        ...     otherfield: str = gql.django.field()

    """

    def wrapper(cls):
        return _process_type(
            cls,
            model,
            name=name,
            field_cls=field_cls,
            is_interface=True,
            description=description,
            directives=directives,
        )

    return wrapper


@dataclass_transform(
    order_default=True,
    field_specifiers=(
        StrawberryField,
        _field,
        node,
        connection,
        field.field,
        field.node,
        field.connection,
    ),
)
def input(  # noqa: A001
    model: Type[Model],
    *,
    name: Optional[str] = None,
    field_cls: Type[StrawberryDjangoField] = StrawberryDjangoField,
    description: Optional[str] = None,
    directives: Optional[Sequence[object]] = (),
    is_filter: Union[Literal["lookups"], bool] = False,
    partial: bool = False,
) -> Callable[[_T], _T]:
    """Annotates a class as a Django GraphQL input.

    Examples:
        It can be used like this:

        >>> @gql.django.input(SomeModel)
        ... class X:
        ...     some_field: gql.auto
        ...     otherfield: str = gql.django.field()

    """

    def wrapper(cls):
        return _process_type(
            cls,
            model,
            name=name,
            field_cls=field_cls,
            is_input=True,
            is_filter=is_filter,
            description=description,
            directives=directives,
            partial=partial,
        )

    return wrapper


@dataclass_transform(
    order_default=True,
    field_specifiers=(
        StrawberryField,
        _field,
        node,
        connection,
        field.field,
        field.node,
        field.connection,
    ),
)
def partial(
    model: Type[Model],
    *,
    name: Optional[str] = None,
    field_cls: Type[StrawberryDjangoField] = StrawberryDjangoField,
    description: Optional[str] = None,
    directives: Optional[Sequence[object]] = (),
) -> Callable[[_T], _T]:
    """Annotates a class as a Django GraphQL partial.

    Examples:
        It can be used like this:

        >>> @gql.django.partial(SomeModel)
        ... class X:
        ...     some_field: gql.auto
        ...     otherfield: str = gql.django.field()

    """

    def wrapper(cls):
        return _process_type(
            cls,
            model,
            name=name,
            field_cls=field_cls,
            is_input=True,
            description=description,
            directives=directives,
            partial=True,
        )

    return wrapper<|MERGE_RESOLUTION|>--- conflicted
+++ resolved
@@ -1,8 +1,5 @@
-<<<<<<< HEAD
+import copy
 from enum import Enum
-=======
-import copy
->>>>>>> f69553fd
 import dataclasses
 import inspect
 import sys
@@ -10,10 +7,7 @@
 from functools import cached_property
 from typing import (
     Callable,
-<<<<<<< HEAD
     ForwardRef,
-=======
->>>>>>> f69553fd
     List,
     Literal,
     Optional,
@@ -47,6 +41,8 @@
 from . import field
 from .descriptors import ModelProperty
 from .field import StrawberryDjangoField, connection, node
+from .relay import Connection, ConnectionField, Node
+from .types import resolve_model_field_type
 from .utils.resolvers import (
     resolve_model_id,
     resolve_model_id_attr,
@@ -54,6 +50,7 @@
     resolve_model_nodes,
 )
 
+
 try:
     from django.contrib.contenttypes.fields import GenericForeignKey, GenericRel
 
@@ -61,8 +58,6 @@
 except (ImportError, RuntimeError):  # pragma:nocover
     GenericTypes = ()
 
-
-
 class JointType(Enum):
 
     AND = '_and'
@@ -79,7 +74,6 @@
 
 
 _LOGICAL_EXPRESSIONS = JointType.logical_expressions()
-
 
 __all = [
     "StrawberryDjangoType",
@@ -110,7 +104,7 @@
     is_filter: Union[Literal["lookups"], bool] = False,
     **kwargs,
 ) -> _O:
-<<<<<<< HEAD
+    is_input = kwargs.get("is_input", False)
     original_annotations = cls.__dict__.get("__annotations__", {})
 
     is_filter = kwargs.pop("is_filter", False)
@@ -121,20 +115,12 @@
             JointType.NOT.value: Optional[ForwardRef(cls.__name__)],
         }}
 
-=======
-    is_input = kwargs.get("is_input", False)
->>>>>>> f69553fd
     django_type = StrawberryDjangoType(
         origin=cls,
         model=model,
         field_cls=field_cls,
-<<<<<<< HEAD
-        is_input=kwargs.get("is_input", False),
-        is_partial=kwargs.pop("partial", False),
-=======
         is_partial=partial,
         is_input=is_input,
->>>>>>> f69553fd
         is_filter=is_filter,
         filters=filters,
         order=order,
