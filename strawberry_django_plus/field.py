--- conflicted
+++ resolved
@@ -20,7 +20,7 @@
 
 import strawberry
 from django.db import models
-from django.db.models import QuerySet, Max, Q
+from django.db.models import QuerySet
 from django.db.models.fields.related_descriptors import (
     ForwardManyToOneDescriptor,
     ReverseManyToOneDescriptor,
@@ -37,23 +37,16 @@
 from strawberry.types.fields.resolver import StrawberryResolver
 from strawberry.types.info import Info
 from strawberry.types.types import TypeDefinition
-from strawberry.types.nodes import SelectedField
 from strawberry.union import StrawberryUnion
-from strawberry.schema.schema import Schema
 from strawberry_django.arguments import argument
 from strawberry_django.fields.field import (
     StrawberryDjangoField as _StrawberryDjangoField,
 )
 from strawberry_django.utils import get_django_model, unwrap_type
-from re import sub
-
-<<<<<<< HEAD
+
 from .strawberry_django_field_aggregations import StrawberryDjangoFieldAggregations
 
-from . import relay
-=======
 from . import optimizer, relay
->>>>>>> ed41f48f
 from .descriptors import ModelProperty
 from .permissions import filter_with_perms
 from .utils import resolvers
@@ -188,44 +181,6 @@
 
         return resolver
 
-    def camelBack_to_underscores(self, text: str):
-        return sub(r'[A-Z]', lambda x: '_' + x.group(0).lower(), text)
-
-    @staticmethod
-    def _is_valid_django_model_attributes_path(django_model: models.Model, parent_attribute: str, attribute: str) -> bool:
-        if parent_attribute and hasattr(django_model, parent_attribute):
-            model_for_attribute = getattr(django_model, parent_attribute)
-            if hasattr(model_for_attribute, 'field') and model_for_attribute.field.many_to_many:
-                return hasattr(model_for_attribute.rel.identity[1], attribute)
-            elif hasattr(model_for_attribute, 'field') and model_for_attribute.field.is_relation and hasattr(model_for_attribute.field, 'type'):
-                return hasattr(model_for_attribute.field.type, attribute)
-            elif hasattr(model_for_attribute, 'field') and model_for_attribute.field.is_relation and hasattr(model_for_attribute.field, 'related_model'):
-                return hasattr(model_for_attribute.field.related_model, attribute)
-            return True
-        return hasattr(django_model, attribute)
-
-
-    def _make_filter_from_selected_fields(self, schema: Schema, selected_fields: List[SelectedField], parent: str = ''):
-        #self.model._default_manager.values('lexeme__name').annotate(Max('id')).values('id__max') = None
-        results = []
-        for selected_field in filter(lambda selected_field: not selected_field.name.startswith('__'), selected_fields):
-            django_field_name = f'{parent}__{self.camelBack_to_underscores(selected_field.name)}' if parent else self.camelBack_to_underscores(selected_field.name)
-            if selected_field.selections and hasattr(self.model, django_field_name) and getattr(self.model, django_field_name).field.is_relation:
-                results.append(self._make_filter_from_selected_fields(schema, selected_field.selections, django_field_name))
-            elif self._is_valid_django_model_attributes_path(self.model, parent, selected_field.name):
-                results.append(Q(id__in=self.model._default_manager.values(django_field_name).annotate(Max('id')).values('id__max')))
-        if len(results) == 0:
-            return [] # All fields are calculated in graphql schema
-        if len(results) == 1:
-            return results[0]
-        result = results[0]
-        for i in range(1, len(results)):
-            result = result | results[i]
-        return result
-
-    def _has_ability_to_apply_distinct(self, selected_fields: List[SelectedField]):
-        return selected_fields and not any(any(field.name == 'id' for field in selected_field.selections) for selected_field in selected_fields)
-
     def get_result(
         self,
         source: Optional[models.Model],
@@ -236,7 +191,6 @@
         if self.base_resolver is not None:
             result = self.resolver(source, info, args, kwargs)
         elif source is None:
-<<<<<<< HEAD
             # TODO: make another way to the distinct implementation
             # # DISTINCT by default
             # # It's implemented as additional filter induced from results
@@ -248,17 +202,6 @@
             # else:
             #     result = self.model._default_manager.all().distinct()
             result = self.model._default_manager.all()
-=======
-            # DISTINCT by default
-            # It's implemented as additional filter induced from results
-            distinguished_ids_filter = []
-            if self._has_ability_to_apply_distinct(info.selected_fields):
-                distinguished_ids_filter = self._make_filter_from_selected_fields(info.schema, info.selected_fields[0].selections)
-            if distinguished_ids_filter:
-                result = self.model._default_manager.filter(distinguished_ids_filter)
-            else:
-                result = self.model._default_manager.all().distinct()
->>>>>>> ed41f48f
         else:
             # Small optimization to async resolvers avoid having to call it in an sync_to_async
             # context if the value is already cached, since it will not hit the db anymore
@@ -448,6 +391,7 @@
             **kwargs,
         )
 
+
 @overload
 def field(
     *,
