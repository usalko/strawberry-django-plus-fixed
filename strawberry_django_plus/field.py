--- conflicted
+++ resolved
@@ -374,57 +374,57 @@
 
         return args
 
-<<<<<<< HEAD
-    @staticmethod
-    def _get_selections(selected_field: SelectedField, *path) -> List[SelectedField]:
-        if not path:
-            return selected_field.selections
-        if len(path) == 1:
-            for selected_child_field in selected_field.selections:
-                if selected_child_field.name == path[0]:
-                    return selected_child_field.selections
-            return []
-        for selected_child_field in selected_field.selections:
-            if selected_child_field.name == path[0]:
-                return StrawberryDjangoConnectionField._get_selections(selected_child_field, *path[1:])
-        return []
-
-    def resolve_nodes(
-=======
+#   @staticmethod
+#   def _get_selections(selected_field: SelectedField, *path) -> List[SelectedField]:
+#       if not path:
+#           return selected_field.selections
+#       if len(path) == 1:
+#           for selected_child_field in selected_field.selections:
+#               if selected_child_field.name == path[0]:
+#                   return selected_child_field.selections
+#           return []
+#       for selected_child_field in selected_field.selections:
+#           if selected_child_field.name == path[0]:
+#               return StrawberryDjangoConnectionField._get_selections(selected_child_field, *path[1:])
+#       return []
+#
+#   def resolve_nodes(
+#       self,
+#       nodes: QuerySet,
+#       info: Info,
+#       **kwargs,
+#   ):
+#       if nodes is None:
+#           # DISTINCT by default
+#           # It's implemented as additional filter induced from results
+#           distinguished_ids_filter = []
+#           if self._has_ability_to_apply_distinct(self._get_selections(info.selected_fields[0], 'edges')):
+#               distinguished_ids_filter = self._make_filter_from_selected_fields(info.schema, self._get_selections(info.selected_fields[0], 'edges', 'node'))
+#           if distinguished_ids_filter:
+#               nodes = self.model._default_manager.filter(distinguished_ids_filter)
+#           else:
+#               nodes = self.model._default_manager.all().distinct()
+#
+#           if self.origin_django_type and hasattr(self.origin_django_type.origin, "get_queryset"):
+#               nodes = cast(
+#                   QuerySet[Any],
+#                   self.origin_django_type.origin.get_queryset(nodes, info),
+#               )
+#
+#       return self.get_queryset_as_list(nodes, info, kwargs, skip_fetch=True)
+
     @resolvers.async_safe
     def resolve_connection(
->>>>>>> f9d9f305
         self,
         nodes: QuerySet,
         info: Info,
         **kwargs,
     ):
-<<<<<<< HEAD
-        if nodes is None:
-            # DISTINCT by default
-            # It's implemented as additional filter induced from results
-            distinguished_ids_filter = []
-            if self._has_ability_to_apply_distinct(self._get_selections(info.selected_fields[0], 'edges')):
-                distinguished_ids_filter = self._make_filter_from_selected_fields(info.schema, self._get_selections(info.selected_fields[0], 'edges', 'node'))
-            if distinguished_ids_filter:
-                nodes = self.model._default_manager.filter(distinguished_ids_filter)
-            else:
-                nodes = self.model._default_manager.all().distinct()
-
-            if self.origin_django_type and hasattr(self.origin_django_type.origin, "get_queryset"):
-                nodes = cast(
-                    QuerySet[Any],
-                    self.origin_django_type.origin.get_queryset(nodes, info),
-                )
-
-        return self.get_queryset_as_list(nodes, info, kwargs, skip_fetch=True)
-=======
         return super().resolve_connection(
             cast(QuerySet, self.get_queryset_as_list(nodes, info, kwargs, skip_fetch=True)),
             info,
             **kwargs,
         )
->>>>>>> f9d9f305
 
 
 @overload
