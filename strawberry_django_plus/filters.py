--- conflicted
+++ resolved
@@ -14,12 +14,9 @@
 from django.db.models import Q
 
 from . import field
-<<<<<<< HEAD
+from .type import input
+from .type import JointType, _LOGICAL_EXPRESSIONS
 from .relay import GlobalID, connection, node
-from .type import input, JointType, _LOGICAL_EXPRESSIONS
-=======
-from .type import input
->>>>>>> f69553fd
 
 _T = TypeVar("_T")
 
