--- conflicted
+++ resolved
@@ -25,11 +25,7 @@
     GraphQLUnionType,
     GraphQLWrappingType,
 )
-<<<<<<< HEAD
-from strawberry.extensions.base_extension import SchemaExtension
-=======
 from strawberry.extensions import SchemaExtension
->>>>>>> ed41f48f
 from strawberry.field import StrawberryField
 from strawberry.private import Private
 from strawberry.schema.schema import Schema
