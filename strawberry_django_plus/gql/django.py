--- conflicted
+++ resolved
@@ -20,11 +20,8 @@
 from strawberry_django_plus.mutations.fields import input_mutation, mutation
 from strawberry_django_plus.mutations.fields import update as update_mutation
 from strawberry_django_plus.ordering import order
-<<<<<<< HEAD
 from strawberry_django_plus.aggregations import aggregations
-=======
 from strawberry_django_plus.relay import ListConnectionWithTotalCount
->>>>>>> 7eb752f6
 from strawberry_django_plus.type import input, interface, partial, type
 
 __all__ = [
@@ -57,10 +54,7 @@
     "partial",
     "filter",
     "order",
-<<<<<<< HEAD
     "aggregations",
-=======
     "relay",
     "ListConnectionWithTotalCount",
->>>>>>> 7eb752f6
 ]