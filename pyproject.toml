--- conflicted
+++ resolved
@@ -32,13 +32,8 @@
 [tool.poetry.dependencies]
 python = "^3.8"
 django = ">= 3.2"
-<<<<<<< HEAD
 strawberry-graphql = { git = "https://github.com/usalko/strawberry.git", branch = "fix-fields-order" }
-strawberry-graphql-django = ">= 0.5.3"
-=======
-strawberry-graphql = ">= 0.140.3"
 strawberry-graphql-django = ">= 0.8"
->>>>>>> 3ade1301
 typing-extensions = ">= 4.2.0"
 django-debug-toolbar = { version = ">=3.4", optional = true }
 django-choices-field = { version = ">=2.0", optional = true }
