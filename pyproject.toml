--- conflicted
+++ resolved
@@ -33,11 +33,7 @@
 [tool.poetry.dependencies]
 python = "^3.8"
 django = ">= 3.2"
-<<<<<<< HEAD
-strawberry-graphql = { git = "https://github.com/usalko/strawberry.git", branch = "fix-fields-order" }
-=======
-strawberry-graphql = ">=0.161.0"
->>>>>>> f9d9f305
+strawberry-graphql = { git = "https://github.com/usalko/strawberry.git", branch = "march23" }
 strawberry-graphql-django = ">= 0.8"
 typing-extensions = ">= 4.2.0"
 django-debug-toolbar = { version = ">=3.4", optional = true }
